[[source]]
url = "https://pypi.org/simple"
verify_ssl = true
name = "pypi"

[packages]
fastapi = "*"
uvicorn = { extras = ["standard"]  }
pydantic = "*"
requests = "*"
beautifulsoup4 = "*"
cinemagoer = {editable = true, git = "https://github.com/cinemagoer/cinemagoer"}
beanie = "*"
motor = "*"
pymongo = { extras = ["srv"]  }
dnspython = "*"
jinja2 = "*"
apscheduler = "*"
python-dateutil = "*"
bencodepy = "*"
pydantic-settings = "*"
pycryptodome = "*"
pillow = "*"
httpx = "*"
uvloop = {  markers = "sys_platform != 'win32'" }
thefuzz = "*"
pikpakapi = {git = "git+https://github.com/mhdzumair/PikPakAPI.git"}
diskcache = "*"
demagnetize = "*"
redis = {extras = ["hiredis"] }
dramatiq = {extras = ["redis", "watch"] }
gunicorn = "*"
scrapy = "*"
aioqbt = {git = "git+https://github.com/mhdzumair/aioqbt.git"}
aiowebdav = "*"
m3u-ipytv = "*"
python-multipart = "*"
prometheus-client = "*"
curl-cffi = "*"
pyasynctracker = "*"
humanize = {git = "git+https://github.com/python-humanize/humanize.git"}
scrapy-playwright = "*"
cinemagoerng = {git = "git+https://github.com/mhdzumair/cinemagoerng.git"}
tqdm = "*"
parsett = "*"
tenacity = "*"
ratelimit = "*"
qrcode = "*"
aioseedrcc = "*"
<<<<<<< HEAD
typer = "*"
sqlmodel = "*"
asyncpg = "*"
=======
pytz = "*"
>>>>>>> 211b22f1

[dev-packages]
pysocks = "*"
requests-cache = "*"
kodistubs = "*"

[requires]
python_version = "3.12"<|MERGE_RESOLUTION|>--- conflicted
+++ resolved
@@ -47,13 +47,10 @@
 ratelimit = "*"
 qrcode = "*"
 aioseedrcc = "*"
-<<<<<<< HEAD
+pytz = "*"
 typer = "*"
 sqlmodel = "*"
 asyncpg = "*"
-=======
-pytz = "*"
->>>>>>> 211b22f1
 
 [dev-packages]
 pysocks = "*"
