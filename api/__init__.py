# Desc: Setup the dramatiq broker and middleware.
import dramatiq
from dramatiq.brokers.redis import RedisBroker
from dramatiq.middleware import (
    AsyncIO,
    AgeLimit,
    TimeLimit,
    ShutdownNotifications,
    Callbacks,
    Pipelines,
    CurrentMessage,
)
from dramatiq_abort import Abortable
from dramatiq_abort.backends import RedisBackend

from api.middleware import MaxTasksPerChild, Retries, TaskManager
from db.config import settings

# Setup the broker and the middleware
redis_broker = RedisBroker(url=settings.redis_url)
asyncio_middleware = AsyncIO()
redis_broker.middleware = [
<<<<<<< HEAD
=======
    asyncio_middleware,
>>>>>>> 17251060
    AgeLimit(),
    TimeLimit(),
    ShutdownNotifications(),
    Callbacks(),
    Pipelines(),
    Retries(),
    MaxTasksPerChild(settings.worker_max_tasks_per_child),
    TaskManager(),
    CurrentMessage(),
    Abortable(backend=RedisBackend.from_url(settings.redis_url)),
]
dramatiq.set_broker(redis_broker)
asyncio_middleware.before_worker_boot(redis_broker, None)<|MERGE_RESOLUTION|>--- conflicted
+++ resolved
@@ -20,10 +20,7 @@
 redis_broker = RedisBroker(url=settings.redis_url)
 asyncio_middleware = AsyncIO()
 redis_broker.middleware = [
-<<<<<<< HEAD
-=======
     asyncio_middleware,
->>>>>>> 17251060
     AgeLimit(),
     TimeLimit(),
     ShutdownNotifications(),
