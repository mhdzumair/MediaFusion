--- conflicted
+++ resolved
@@ -4,10 +4,6 @@
 
 import PTT
 import httpx
-<<<<<<< HEAD
-=======
-from pymongo.errors import DuplicateKeyError
->>>>>>> c1857ffe
 
 from db.config import settings
 from db.models import TorrentStreams, Season, Episode
@@ -19,25 +15,6 @@
 )
 from utils.runtime_const import REDIS_ASYNC_CLIENT
 
-<<<<<<< HEAD
-=======
-ZILEAN_SEARCH_URL = f"{settings.zilean_url}/dmm/search"
-
-
-async def get_streams_from_zilean(
-    streams: list[TorrentStreams],
-    video_id: str,
-    catalog_type: str,
-    title: str,
-    aka_titles: list[str],
-    season: int = None,
-    episode: int = None,
-) -> list[TorrentStreams]:
-    cache_key = f"{catalog_type}_{video_id}_{season}_{episode}_zilean_dmm_streams"
-    cached_data = await REDIS_ASYNC_CLIENT.get(cache_key)
-    if cached_data:
-        return streams
->>>>>>> c1857ffe
 
 class ZileanScraper(BaseScraper):
     def __init__(self):
@@ -45,16 +22,8 @@
         self.base_url = f"{settings.zilean_url}/dmm/search"
         self.semaphore = asyncio.Semaphore(10)
 
-<<<<<<< HEAD
     @BaseScraper.cache(
         ttl=int(timedelta(hours=settings.prowlarr_search_interval_hour).total_seconds())
-=======
-    # Cache the data for 24 hours
-    await REDIS_ASYNC_CLIENT.set(
-        cache_key,
-        "True",
-        ex=int(timedelta(hours=settings.prowlarr_search_interval_hour).total_seconds()),
->>>>>>> c1857ffe
     )
     @BaseScraper.rate_limit(calls=5, period=timedelta(seconds=1))
     async def scrape_and_parse(
