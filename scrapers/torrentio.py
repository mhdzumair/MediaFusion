--- conflicted
+++ resolved
@@ -2,13 +2,8 @@
 from typing import List, Dict, Any
 from os import path
 import PTT
-<<<<<<< HEAD
 import re
 from datetime import timedelta
-=======
-import httpx
-from pymongo.errors import DuplicateKeyError
->>>>>>> c1857ffe
 
 from db.models import TorrentStreams, Season, Episode
 from db.config import settings
@@ -22,7 +17,6 @@
 from utils.validation_helper import is_video_file
 
 
-<<<<<<< HEAD
 class TorrentioScraper(BaseScraper):
     def __init__(self):
         super().__init__()
@@ -31,40 +25,6 @@
 
     @BaseScraper.cache(
         ttl=int(timedelta(days=settings.torrentio_search_interval_days).total_seconds())
-=======
-async def get_streams_from_torrentio(
-    streams: list[TorrentStreams],
-    video_id: str,
-    catalog_type: str,
-    title: str,
-    aka_titles: list[str],
-    season: int = None,
-    episode: int = None,
-):
-    cache_key = f"{catalog_type}_{video_id}_{season}_{episode}_torrentio_streams"
-    cached_data = await REDIS_ASYNC_CLIENT.get(cache_key)
-    if cached_data:
-        return streams
-
-    if catalog_type == "movie":
-        streams.extend(
-            await scrap_movie_streams_from_torrentio(
-                video_id, catalog_type, title, aka_titles
-            )
-        )
-    elif catalog_type == "series":
-        streams.extend(
-            await scrap_series_streams_from_torrentio(
-                video_id, catalog_type, title, aka_titles, season, episode
-            )
-        )
-
-    # Cache the data for 24 hours
-    await REDIS_ASYNC_CLIENT.set(
-        cache_key,
-        "True",
-        ex=int(timedelta(days=settings.torrentio_search_interval_days).total_seconds()),
->>>>>>> c1857ffe
     )
     @BaseScraper.rate_limit(calls=5, period=timedelta(seconds=1))
     async def scrape_and_parse(
@@ -80,134 +40,6 @@
         if catalog_type == "series":
             url = f"{self.base_url}/stream/{catalog_type}/{video_id}:{season}:{episode}.json"
 
-<<<<<<< HEAD
-=======
-    return streams
-
-
-async def fetch_stream_data(url: str) -> dict:
-    """Fetch stream data asynchronously."""
-    async with httpx.AsyncClient(
-        headers=UA_HEADER, proxy=settings.scraper_proxy_url
-    ) as client:
-        response = await client.get(url, timeout=10)
-        response.raise_for_status()  # Will raise an exception for 4xx/5xx responses
-        return response.json()
-
-
-async def scrap_movie_streams_from_torrentio(
-    video_id: str, catalog_type: str, title: str, aka_titles: list[str]
-) -> list[TorrentStreams]:
-    """
-    Get streams by IMDb ID from torrentio stremio addon.
-    """
-    url = f"{settings.torrentio_url}/stream/{catalog_type}/{video_id}.json"
-    try:
-        stream_data = await fetch_stream_data(url)
-        return await store_and_parse_movie_stream_data(
-            video_id, title, aka_titles, stream_data.get("streams", [])
-        )
-    except (httpx.HTTPError, httpx.TimeoutException):
-        return []  # Return an empty list in case of HTTP errors or timeouts
-    except Exception as e:
-        logging.error(f"Error while fetching stream data from torrentio: {e}")
-        return []
-
-
-async def scrap_series_streams_from_torrentio(
-    video_id: str,
-    catalog_type: str,
-    title: str,
-    aka_titles: list[str],
-    season: int,
-    episode: int,
-) -> list[TorrentStreams]:
-    """
-    Get streams by IMDb ID from torrentio stremio addon.
-    """
-    url = f"{settings.torrentio_url}/stream/{catalog_type}/{video_id}:{season}:{episode}.json"
-    try:
-        stream_data = await fetch_stream_data(url)
-        return await store_and_parse_series_stream_data(
-            video_id, title, aka_titles, season, episode, stream_data.get("streams", [])
-        )
-    except (httpx.HTTPError, httpx.TimeoutException):
-        return []  # Return an empty list in case of HTTP errors or timeouts
-    except Exception as e:
-        logging.error(f"Error while fetching stream data from torrentio: {e}")
-        return []
-
-
-def parse_stream_title(stream: dict) -> dict:
-    """Parse the stream title for metadata and other details."""
-    torrent_name, file_name = stream["title"].splitlines()[:2]
-    metadata = PTT.parse_title(torrent_name, True)
-
-    return {
-        "torrent_name": torrent_name,
-        "title": metadata.get("title") or "Unknown",
-        "size": convert_size_to_bytes(extract_size_string(stream["title"])),
-        "seeders": extract_seeders(stream["title"]),
-        "languages": extract_languages(metadata, stream["title"]),
-        "metadata": metadata,
-        "file_name": (
-            stream.get("behaviorHints", {}).get("filename") or path.basename(file_name)
-            if is_video_file(file_name)
-            else None
-        ),
-    }
-
-
-async def store_and_parse_movie_stream_data(
-    video_id: str, title: str, aka_titles: list[str], stream_data: list
-) -> list[TorrentStreams]:
-    streams = []
-    info_hashes = []
-    for stream in stream_data:
-        torrent_stream = await TorrentStreams.get(stream["infoHash"])
-        if torrent_stream:
-            continue
-
-        if is_contain_18_plus_keywords(stream["title"]):
-            logging.warning(f"Stream contains 18+ keywords: {stream['title']}")
-            continue
-
-        parsed_data = parse_stream_title(stream)
-        source = (
-            stream["name"].split()[0].title() if stream.get("name") else "Torrentio"
-        )
-
-        if source != "Torrentio":
-            # validate non-torrentio sources
-            max_similarity_ratio = calculate_max_similarity_ratio(
-                parsed_data.get("title"), title, aka_titles
-            )
-            if max_similarity_ratio < 85:
-                logging.error(
-                    f"Title mismatch: '{title}' != '{parsed_data.get('title')}' ratio: {max_similarity_ratio}"
-                )
-                continue
-
-        # Create new stream
-        torrent_stream = TorrentStreams(
-            id=stream["infoHash"],
-            torrent_name=parsed_data["torrent_name"],
-            announce_list=[],
-            size=parsed_data["size"],
-            filename=parsed_data["file_name"],
-            file_index=stream.get("fileIdx"),
-            languages=parsed_data["languages"],
-            resolution=parsed_data["metadata"].get("resolution"),
-            codec=parsed_data["metadata"].get("codec"),
-            quality=parsed_data["metadata"].get("quality"),
-            audio=parsed_data["metadata"].get("audio"),
-            source=source,
-            catalog=["torrentio_streams"],
-            updated_at=datetime.now(),
-            seeders=parsed_data["seeders"],
-            meta_id=video_id,
-        )
->>>>>>> c1857ffe
         try:
             response = await self.make_request(url)
             data = response.json()
@@ -280,7 +112,6 @@
                     else "Torrentio"
                 )
 
-<<<<<<< HEAD
                 if source != "Torrentio":
                     max_similarity_ratio = calculate_max_similarity_ratio(
                         parsed_data.get("title"), title, aka_titles
@@ -311,26 +142,6 @@
                         for tracker in stream_data.get("sources", [])
                         if "tracker:" in tracker
                     ],
-=======
-        if seasons := parsed_data["metadata"].get("seasons"):
-            if len(seasons) == 1:
-                season_number = seasons[0]
-            else:
-                # Skip This Stream due to multiple seasons in one torrent.
-                # TODO: Handle this case later.
-                #  Need to refactor DB and how streaming provider works.
-                continue
-        else:
-            season_number = season
-
-        if parsed_data["metadata"].get("episodes"):
-            episode_data = [
-                Episode(
-                    episode_number=episode_number,
-                    file_index=(
-                        stream.get("fileIdx") if episode_number == episode else None
-                    ),
->>>>>>> c1857ffe
                 )
 
                 if catalog_type == "series":
